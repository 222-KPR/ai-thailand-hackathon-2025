# AI4Thai Vision Service - Docker Configuration
# Multi-stage build optimized for H100 16GB VRAM

<<<<<<< HEAD
# Minimal base image with better optimization - Python 3.11 for compatibility
FROM python:3.11-slim-bullseye AS base
=======
# Minimal base image with better optimization
FROM python:3.9-slim-bullseye AS base
>>>>>>> 639de417

# Set environment variables for optimization
ENV PYTHONUNBUFFERED=1
ENV PYTHONDONTWRITEBYTECODE=1
ENV DEBIAN_FRONTEND=noninteractive
ENV PIP_NO_CACHE_DIR=1
ENV PIP_DISABLE_PIP_VERSION_CHECK=1
ENV PYTHONFAULTHANDLER=1
ENV PYTHONHASHSEED=random

# Install minimal system dependencies
RUN apt-get update && apt-get install -y --no-install-recommends \
    curl \
    libglib2.0-0 \
    libgomp1 \
    libgl1-mesa-glx \
    && rm -rf /var/lib/apt/lists/* \
    && apt-get clean

# Create non-root user
RUN useradd --create-home --shell /bin/bash --uid 1000 app

# Set working directory
WORKDIR /app

# Copy requirements first for better caching
COPY requirements.txt .

<<<<<<< HEAD
# Install Python dependencies with optimizations and cleanup
=======
# Install Python dependencies with optimizations and error handling
>>>>>>> 639de417
RUN pip install --no-cache-dir --upgrade pip setuptools wheel && \
    pip install --no-cache-dir -r requirements.txt && \
    python -c "import torch; print(f'PyTorch version: {torch.__version__}'); print(f'CUDA available: {torch.cuda.is_available()}')" && \
    python -c "import transformers; print(f'Transformers version: {transformers.__version__}')" && \
<<<<<<< HEAD
    python -c "import ultralytics; print(f'Ultralytics version: {ultralytics.__version__}')" && \
    rm -rf /tmp/* /var/tmp/* /root/.cache/* && \
    find /usr/local -name "*.pyc" -delete && \
    find /usr/local -name "__pycache__" -type d -exec rm -rf {} + || true
=======
    python -c "import ultralytics; print(f'Ultralytics version: {ultralytics.__version__}')"
>>>>>>> 639de417

# Development stage (minimal)
FROM base AS development

# Copy only necessary source code
COPY app.py .
COPY services/ ./services/

# Change ownership
RUN chown -R app:app /app

# Switch to non-root user
USER app

# Expose port
EXPOSE 8001

# Development command
CMD ["uvicorn", "app:app", "--host", "0.0.0.0", "--port", "8001", "--reload"]

# Production stage (minimal)
FROM base AS production

# Copy only essential files
COPY app.py .
COPY services/ ./services/

# Create minimal directories and cleanup
RUN mkdir -p /app/models /app/logs && \
    chown -R app:app /app && \
    # Aggressive cleanup for smaller image
    rm -rf /var/lib/apt/lists/* && \
    rm -rf /tmp/* /var/tmp/* && \
    rm -rf /root/.cache/* && \
    find /usr/local -name "*.pyc" -delete && \
    find /usr/local -name "__pycache__" -type d -exec rm -rf {} + || true && \
    find /usr/local -name "*.pyo" -delete && \
    find /usr/local -name "test" -type d -exec rm -rf {} + || true && \
    find /usr/local -name "tests" -type d -exec rm -rf {} + || true

# Switch to non-root user
USER app

# Expose port
EXPOSE 2001

# Health check with shorter timeout
HEALTHCHECK --interval=30s --timeout=15s --start-period=30s --retries=2 \
    CMD curl -f http://localhost:2001/health || exit 1

# Optimized production command for H100
CMD ["gunicorn", "app:app", "-w", "1", "-k", "uvicorn.workers.UvicornWorker", "--bind", "0.0.0.0:2001", "--timeout", "300", "--max-requests", "100", "--preload"]

# H100-optimized stage for 16GB VRAM
FROM production AS h100-optimized

USER root

<<<<<<< HEAD
# Verify NVIDIA ML installation (already in requirements)
RUN python -c "import pynvml; pynvml.nvmlInit(); print(f'NVML initialized successfully')" || \
=======
# Install H100-specific optimizations with error handling
RUN pip install --no-cache-dir nvidia-ml-py3>=12.535.108 && \
    python -c "import pynvml; pynvml.nvmlInit(); print(f'NVML initialized successfully')" || \
>>>>>>> 639de417
    echo "Warning: NVML not available - running in CPU mode"

USER app

# H100 16GB VRAM optimized environment
ENV CUDA_VISIBLE_DEVICES=0
ENV TORCH_CUDA_ARCH_LIST="9.0"
ENV PYTORCH_CUDA_ALLOC_CONF=max_split_size_mb:2048
ENV CUDA_LAUNCH_BLOCKING=0
ENV TORCH_CUDNN_V8_API_ENABLED=1

# Memory optimization for 16GB VRAM
ENV MODEL_MAX_LENGTH=512
ENV MAX_BATCH_SIZE=1
ENV GRADIENT_CHECKPOINTING=true
ENV USE_FLASH_ATTENTION=true

# H100 production command with memory optimizations
CMD ["gunicorn", "app:app", "-w", "1", "-k", "uvicorn.workers.UvicornWorker", "--bind", "0.0.0.0:2001", "--timeout", "300", "--max-requests", "50", "--preload", "--worker-tmp-dir", "/dev/shm"]<|MERGE_RESOLUTION|>--- conflicted
+++ resolved
@@ -1,13 +1,8 @@
 # AI4Thai Vision Service - Docker Configuration
 # Multi-stage build optimized for H100 16GB VRAM
 
-<<<<<<< HEAD
-# Minimal base image with better optimization - Python 3.11 for compatibility
+# Minimal base image with better optimization - Python 3.11 for compatibility with better optimization
 FROM python:3.11-slim-bullseye AS base
-=======
-# Minimal base image with better optimization
-FROM python:3.9-slim-bullseye AS base
->>>>>>> 639de417
 
 # Set environment variables for optimization
 ENV PYTHONUNBUFFERED=1
@@ -36,23 +31,19 @@
 # Copy requirements first for better caching
 COPY requirements.txt .
 
-<<<<<<< HEAD
-# Install Python dependencies with optimizations and cleanup
-=======
-# Install Python dependencies with optimizations and error handling
->>>>>>> 639de417
+# Install Python dependencies with optimizations
 RUN pip install --no-cache-dir --upgrade pip setuptools wheel && \
     pip install --no-cache-dir -r requirements.txt && \
     python -c "import torch; print(f'PyTorch version: {torch.__version__}'); print(f'CUDA available: {torch.cuda.is_available()}')" && \
     python -c "import transformers; print(f'Transformers version: {transformers.__version__}')" && \
-<<<<<<< HEAD
+    python -c "import ultralytics; print(f'Ultralytics version: {ultralytics.__version__}')"
+    pip install --no-cache-dir -r requirements.txt && \
+    python -c "import torch; print(f'PyTorch version: {torch.__version__}'); print(f'CUDA available: {torch.cuda.is_available()}')" && \
+    python -c "import transformers; print(f'Transformers version: {transformers.__version__}')" && \
     python -c "import ultralytics; print(f'Ultralytics version: {ultralytics.__version__}')" && \
     rm -rf /tmp/* /var/tmp/* /root/.cache/* && \
     find /usr/local -name "*.pyc" -delete && \
     find /usr/local -name "__pycache__" -type d -exec rm -rf {} + || true
-=======
-    python -c "import ultralytics; print(f'Ultralytics version: {ultralytics.__version__}')"
->>>>>>> 639de417
 
 # Development stage (minimal)
 FROM base AS development
@@ -111,14 +102,9 @@
 
 USER root
 
-<<<<<<< HEAD
-# Verify NVIDIA ML installation (already in requirements)
-RUN python -c "import pynvml; pynvml.nvmlInit(); print(f'NVML initialized successfully')" || \
-=======
 # Install H100-specific optimizations with error handling
 RUN pip install --no-cache-dir nvidia-ml-py3>=12.535.108 && \
     python -c "import pynvml; pynvml.nvmlInit(); print(f'NVML initialized successfully')" || \
->>>>>>> 639de417
     echo "Warning: NVML not available - running in CPU mode"
 
 USER app
